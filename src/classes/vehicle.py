--- conflicted
+++ resolved
@@ -19,11 +19,8 @@
     length: float             = 4.90            # float representing length of car in meters. parallel to direction
     pivot_distance: float     = 1.25            # float representing distance from pivot to center.
     image: Surface
-<<<<<<< HEAD
     direction_angle           = 0
-=======
     leading_vehicle             = None          # vehicle the current vehicle is trailing if any
->>>>>>> 6e0d4536
 
     command: Command          = Command(np.array([0]), np.array([0]))             # Command
 
@@ -75,7 +72,7 @@
     del_index = None
     for i in range(len(old_cmd.accel_func.x)):
         if old_cmd.accel_func.x[i] >= elapsed_time:
-            # print(i, len(old_cmd.accel_func.x))
+            print(i, len(old_cmd.accel_func.x))
             del_index = i
             break
 
@@ -106,7 +103,6 @@
     # but the car is approaching a red traffic light,
     # then the final command should be to slow down
 
-<<<<<<< HEAD
     from manager.manager import get_collisions
     
     collision_list = get_collisions(vehicles, cur_time)
@@ -171,64 +167,4 @@
                     new_t = np.array([cur_time, time_of_collision])
                     new_a = np.array([required_deceleration, leading_vehicle.acceleration])
                     print(trailing_vehicle.velocity)
-                    trailing_vehicle.command = update_cmd(trailing_vehicle.command, new_t, new_a, cur_time)
-=======
-    updated_vehicles = update_lead_vehicle(vehicles, cur_time)
-
-    # for vehicle in updated_vehicles:
-    #     if vehicle.leading_vehicle:
-
-    #         trailing_vehicle = vehicle
-    #         leading_vehicle = vehicle.leading_vehicle
-
-    #         initial_velocity = trailing_vehicle.velocity
-    #         final_velocity = leading_vehicle.velocity
-
-    #         distance_to_leading = abs(leading_vehicle.route_position - trailing_vehicle.route_position) 
-
-    #         if initial_velocity <= final_velocity:
-    #             trailing_vehicle.command = leading_vehicle.command
-    #             trailing_vehicle.velocity = final_velocity
-            
-        
-    #         else:
-    #             leading_vehicle_delta_distance = leading_vehicle.velocity * (updated_vehicles[trailing_vehicle].time - cur_time)
-
-    #             required_deceleration = (final_velocity**2 - initial_velocity**2) / (2 * (distance_to_leading + leading_vehicle_delta_distance ))
-    #             new_t = np.array([cur_time, updated_vehicles[trailing_vehicle].time])
-    #             new_a = np.array([trailing_vehicle.acceleration, required_deceleration])
-    #             trailing_vehicle.command = update_cmd(trailing_vehicle.command, new_t, new_a, cur_time)
-
-
-
-def update_lead_vehicle(vehicles: list[Vehicle], cur_time: float):
-    from manager.manager import get_collisions
-    
-    collision_list = get_collisions(vehicles, cur_time)
-    # store the trailing vehicle along with its Collision
-    updated_vehicles = {}
-    # run a for loop to update the leading vehicle 
-    for collision in collision_list:
-        print(collision.time)
-        # vehicle0, vehicle1 = collision.vehicle0, collision.vehicle1
-
-        # if vehicle0.route_position > vehicle1.route_position:
-        #     leading_vehicle = vehicle0
-        #     trailing_vehicle = vehicle1
-        # else:
-        #     leading_vehicle = vehicle1
-        #     trailing_vehicle = vehicle0
-
-        # distance_to_leading = abs(leading_vehicle.route_position - trailing_vehicle.route_position) 
-        # if distance_to_leading > 30:
-        #     trailing_vehicle.leading_vehicle = None
-        #     continue
-
-        # for edge in trailing_vehicle.route.pos_to_edge_map.values():
-        #     if edge in leading_vehicle.route.pos_to_edge_map.values():
-        #         trailing_vehicle.leading_vehicle = leading_vehicle
-        #         updated_vehicles[trailing_vehicle] = collision
-
-    return updated_vehicles
-        
->>>>>>> 6e0d4536
+                    trailing_vehicle.command = update_cmd(trailing_vehicle.command, new_t, new_a, cur_time)