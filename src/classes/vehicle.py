--- conflicted
+++ resolved
@@ -57,12 +57,8 @@
 #     return vehicle_center_x, vehicle_center_y
 
 def vehicle_copy(vehicles: list[Vehicle]) -> list[Vehicle]:
-<<<<<<< HEAD
+    """Return a deep copy of a list of Vehicles."""
     return [Vehicle(v.id, v.name, v.route, v.route_position, v.velocity, v.acceleration, v.width, v.length, v.pivot_distance, v.image_source) for v in vehicles]
-=======
-    """Return a deep copy of a list of Vehicles."""
-    return [Vehicle(v.id, v.route, v.route_position, v.velocity, v.acceleration, v.width, v.length, v.pivot_distance, v.image_source) for v in vehicles]
->>>>>>> a60d11a1
   
 def vehicle_event_loop(vehicle: Vehicle, delta_time: float) -> None:
     """Event loop for Vehicle."""
