import numpy as np
import pygame
from pygame import Surface
from manager.command import Command

class Vehicle:
    id: int                  = None            # vehicle identifier
    position: np.ndarray     = np.array([0,0]) # numpy array[2] describing world coordinates. position refers to pivot point, located between back wheels
    velocity: np.ndarray     = np.array([0,0]) # numpy array[2] describing euclidean velocity vector
    acceleration: np.ndarray = np.array([0,0]) # numpy array[2] describing euclidean acceleration vector
    direction: np.ndarray    = np.array([1,0]) # numpy array[2] describing unit directional vector
    width: float             = 2.23            # float representing width of car in meters. orthogonal to direction
    length: float            = 4.90            # float representing length of car in meters. parallel to direction
    pivot_distance: float    = 1.25            # float representing distance from pivot to center.

    intent: str              = 'straight'
    command: Command         = None            # Command

    image: Surface

    def __init__(self,
                 id: int,
                 position: np.ndarray,
                 velocity: np.ndarray,
                 acceleration: np.ndarray,
                 direction: np.ndarray,
                 width: float,
                 length: float,
                 pivot_distance: float,
                 intent: str,
                 image_source: str,
                 ):
        self.id = id
        self.position = position.copy()
        self.velocity = velocity.copy()
        self.acceleration = acceleration.copy()
        self.direction = direction.copy()
        self.width = width
        self.length = length
        self.pivot_distance = pivot_distance
        self.intent = intent
        self.image_source = image_source
        self.image = pygame.image.load(self.image_source)

# helpers

def get_vehicle_center_point(vehicle: Vehicle):
    vehicle_center_x = vehicle.position[0] + vehicle.direction[0] * vehicle.pivot_distance
    vehicle_center_y = vehicle.position[1] + vehicle.direction[1] * vehicle.pivot_distance
    return vehicle_center_x, vehicle_center_y

<<<<<<< HEAD
def vehicle_copy(vehicles: list[Vehicle]) -> list[Vehicle]:
    return [Vehicle(v.id, v.position, v.velocity, v.acceleration, v.direction, v.width, v.length, v.pivot_distance, v.intent, v.image_source) for v in vehicles]
=======
def vehicle_event_loop(vehicle: Vehicle, delta_time: float):
    if vehicle.command is not None:
        # set acceleration to what the command is telling us...
        # TODO
        pass
>>>>>>> a21fee2d
<|MERGE_RESOLUTION|>--- conflicted
+++ resolved
@@ -49,13 +49,11 @@
     vehicle_center_y = vehicle.position[1] + vehicle.direction[1] * vehicle.pivot_distance
     return vehicle_center_x, vehicle_center_y
 
-<<<<<<< HEAD
 def vehicle_copy(vehicles: list[Vehicle]) -> list[Vehicle]:
     return [Vehicle(v.id, v.position, v.velocity, v.acceleration, v.direction, v.width, v.length, v.pivot_distance, v.intent, v.image_source) for v in vehicles]
-=======
+  
 def vehicle_event_loop(vehicle: Vehicle, delta_time: float):
     if vehicle.command is not None:
         # set acceleration to what the command is telling us...
         # TODO
-        pass
->>>>>>> a21fee2d
+        pass