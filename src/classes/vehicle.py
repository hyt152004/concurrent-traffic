--- conflicted
+++ resolved
@@ -75,10 +75,6 @@
     del_index = None
     for i in range(len(old_cmd.accel_func.x)):
         if old_cmd.accel_func.x[i] >= elapsed_time:
-<<<<<<< HEAD
-            # print(i, len(old_cmd.accel_func.x))
-=======
->>>>>>> 91227047
             del_index = i
             break
 
@@ -107,7 +103,6 @@
 
     # 1 and 2 need to work together. If 2. determines that we can speed up,
     # but the car is approaching a red traffic light,
-<<<<<<< HEAD
     # then the final command should be to slow down
     
     update_driver_lead(vehicles)
@@ -177,7 +172,4 @@
         if distance_curr_lv is None or distance_curr_lv > MIN_LEADING_DIST:
             tv.leading_vehicle = None
         else:
-            tv.leading_vehicle = curr_lv
-=======
-    # then the final command should be to slow down
->>>>>>> 91227047
+            tv.leading_vehicle = curr_lv