import sys
import numpy as np
import json
from classes.vehicle import Vehicle
from manager.manager import Manager
from classes.node import Node
from classes.edge import StraightEdge, CircularEdge
from classes.route import Route
from simulator.simulator import run_simulation
from helper import get_intersections

def main():
<<<<<<< HEAD
    if len(sys.argv) != 2:
        print('Usage: python3 src/main.py <absolute_path_to_preset>')
        return
    
    preset_name = sys.argv[1]
    nodes, edges, routes, vehicles = [], [], [], []
    
    manager = load_preset(preset_name, nodes, edges, routes, vehicles)
    run_simulation(vehicles, nodes, edges, routes, manager)
=======
    # evenutually, we will load a preset as an argument and supply it to run_simulation
    # intialize_world()?

    # for now, supply a preset here

    nodes = []
    edges = []
    routes = []
    vehicles = []

    # before intersection
    nodes.append(Node(np.array([-1.5,   80]))) # south
    nodes.append(Node(np.array([ 1.5,   80])))
    nodes.append(Node(np.array([  80,  1.5]))) # east
    nodes.append(Node(np.array([  80, -1.5])))
    nodes.append(Node(np.array([ 1.5,  -80]))) # north
    nodes.append(Node(np.array([-1.5,  -80])))
    nodes.append(Node(np.array([ -80, -1.5]))) # west
    nodes.append(Node(np.array([ -80,  1.5])))

    # at intersection
    nodes.append(Node(np.array([-1.5,    6]))) # south   r5 end
    nodes.append(Node(np.array([ 1.5,    6])))
    nodes.append(Node(np.array([   6,  1.5]))) # east
    nodes.append(Node(np.array([   6, -1.5]))) #r5 start
    nodes.append(Node(np.array([ 1.5,   -6]))) # north
    nodes.append(Node(np.array([-1.5,   -6])))
    nodes.append(Node(np.array([  -6, -1.5]))) # west
    nodes.append(Node(np.array([  -6,  1.5])))

    # edges outside intersection
    edges.append(StraightEdge(nodes[ 8], nodes[ 0]))
    edges.append(StraightEdge(nodes[ 1], nodes[ 9]))
    edges.append(StraightEdge(nodes[10], nodes[ 2]))
    edges.append(StraightEdge(nodes[ 3], nodes[11]))
    edges.append(StraightEdge(nodes[12], nodes[ 4]))
    edges.append(StraightEdge(nodes[ 5], nodes[13]))
    edges.append(StraightEdge(nodes[14], nodes[ 6]))
    edges.append(StraightEdge(nodes[ 7], nodes[15])) # far left to left of intersection

    # edges within intersection
    edges.append(StraightEdge(nodes[ 9], nodes[12])) # straight from south
    edges.append(CircularEdge(nodes[ 9], nodes[10], center=np.array([ 6, 6]), clockwise=True)) # right from south
    edges.append(CircularEdge(nodes[ 9], nodes[14], center=np.array([-6, 6]), clockwise=False)) # left from south

    edges.append(StraightEdge(nodes[11], nodes[14])) # straight from east
    edges.append(CircularEdge(nodes[11], nodes[12], center=np.array([ 6,-6]), clockwise=True)) # right from east
    edges.append(CircularEdge(nodes[11], nodes[ 8], center=np.array([ 6, 6]), clockwise=False)) # left from east

    edges.append(StraightEdge(nodes[13], nodes[ 8])) # straight from north
    edges.append(CircularEdge(nodes[13], nodes[14], center=np.array([-6,-6]), clockwise=True)) # right from north
    edges.append(CircularEdge(nodes[13], nodes[10], center=np.array([ 6,-6]), clockwise=False)) # left from north
    
    edges.append(StraightEdge(nodes[15], nodes[10])) # straight from west
    edges.append(CircularEdge(nodes[15], nodes[ 8], center=np.array([-6, 6]), clockwise=True)) # right from west
    edges.append(CircularEdge(nodes[15], nodes[12], center=np.array([-6,-6]), clockwise=False)) # left from west

    # routes
    routes.append(Route(0,  [edges[ 1], edges[ 8], edges[ 4]])) # straight from south
    routes.append(Route(1,  [edges[ 1], edges[ 9], edges[ 2]])) # right from south
    routes.append(Route(2,  [edges[ 1], edges[10], edges[ 6]])) # left from south

    routes.append(Route(3,  [edges[ 3], edges[11], edges[ 6]])) # straight from east
    routes.append(Route(4,  [edges[ 3], edges[12], edges[ 4]])) # right from east
    routes.append(Route(5,  [edges[ 3], edges[13], edges[ 0]])) # left from east

    routes.append(Route(6,  [edges[ 5], edges[14], edges[ 0]])) # straight from north
    routes.append(Route(7,  [edges[ 5], edges[15], edges[ 6]])) # right from north
    routes.append(Route(8,  [edges[ 5], edges[16], edges[ 2]])) # left from north

    routes.append(Route(9,  [edges[ 7], edges[17], edges[ 2]])) # straight from west
    routes.append(Route(10, [edges[ 7], edges[18], edges[ 0]])) # right from west
    routes.append(Route(11, [edges[ 7], edges[19], edges[ 4]])) # left from west

    vehicles.append(Vehicle(0,routes[0],0,8,0,2.23,4.90,1.25,'assets/sedan.png')) # south to north
    vehicles.append(Vehicle(1,routes[1],0,8,0,2.23,4.90,1.25,'assets/sedan.png')) # south to east
    vehicles.append(Vehicle(2,routes[2],0,8,0,2.23,4.90,1.25,'assets/sedan.png')) # south to west

    vehicles.append(Vehicle(3,routes[3],0,8,0,2.23,4.90,1.25,'assets/sedan.png')) # east to west
    vehicles.append(Vehicle(4,routes[4],0,8,0,2.23,4.90,1.25,'assets/sedan.png')) # east to north
    vehicles.append(Vehicle(5,routes[5],0,8,0,2.23,4.90,1.25,'assets/sedan.png')) # east to south

    vehicles.append(Vehicle(6,routes[6],0,8,0,2.23,4.90,1.25,'assets/sedan.png')) # north to south
    vehicles.append(Vehicle(7,routes[7],0,8,0,2.23,4.90,1.25,'assets/sedan.png')) # north to west
    vehicles.append(Vehicle(8,routes[8],0,8,0,2.23,4.90,1.25,'assets/sedan.png')) # north to east

    vehicles.append(Vehicle(9,routes[9],0,8,0,2.23,4.90,1.25,'assets/sedan.png')) # west to east
    vehicles.append(Vehicle(10,routes[10],0,8,0,2.23,4.90,1.25,'assets/sedan.png')) # west to south
    vehicles.append(Vehicle(11,routes[11],0,8,0,2.23,4.90,1.25,'assets/sedan.png')) # west to north

    manager = Manager(np.array([0,0]), 50, routes)

    # scenery
    # 2 rects for road,
    intersection_points = get_intersections(routes)
    run_simulation(vehicles, nodes, edges, routes, intersection_points, manager)
>>>>>>> 27fcd593

def load_preset(file_path, nodes, edges, routes, vehicles):
    with open(file_path, 'r') as file:
        presets = json.load(file)
        
    node_dict = load_nodes(presets["nodes"], nodes)
    edge_dict = load_edges(presets['edges'], edges, node_dict)
    route_dict = load_routes(presets['routes'], routes, edge_dict)
    load_vehicles(presets["stored_vehicles"], vehicles, route_dict)
    
    manager_data = presets["manager"]
    manager = Manager(np.array(manager_data["position"]), manager_data["radius"])

    return manager

def load_nodes(loaded_nodes, nodes):
    node_dict = {}
    for node in loaded_nodes:
        if node["id"] in node_dict:
            raise ValueError(f"Duplicate node ID found: {node['id']}")
        new_node = Node(np.array(node["position"]))
        node_dict[node["id"]] = new_node
        nodes.append(new_node)
    return node_dict

def load_edges(loaded_edges, edges, node_dict):
    edge_dict = {}
    for edge in loaded_edges:
        if edge["id"] in edge_dict:
            raise ValueError(f"Duplicate edge ID found: {edge['id']}")
        if edge.get("curved"):
            new_edge = Edge(node_dict[edge["source"]], node_dict[edge["target"]], edge["curved"], np.array(edge["center"]), edge["clockwise"])
        else:
            new_edge = Edge(node_dict[edge["source"]], node_dict[edge["target"]])
        edge_dict[edge["id"]] = new_edge
        edges.append(new_edge)
    return edge_dict

def load_routes(loaded_routes, routes, edge_dict):
    route_dict = {}
    for route in loaded_routes:
        if route["id"] in route_dict:
            raise ValueError(f"Duplicate route ID found: {route['id']}")
        
        source_edge = edge_dict[route["source"]]
        intermediate_edge = edge_dict[route["intermediate"]]
        target_edge = edge_dict[route["target"]]

        if source_edge.end != intermediate_edge.start or intermediate_edge.end != target_edge.start:
            raise ValueError("Invalid Route")

        new_route = Route([source_edge, intermediate_edge, target_edge])
        route_dict[route["id"]] = new_route
        routes.append(new_route)
    return route_dict

def load_vehicles(loaded_vehicles, vehicles, route_dict):
    vehicle_dict = {}
    for v in loaded_vehicles:
        if v["id"] in vehicle_dict:
            raise ValueError(f"Duplicate vehicle ID found: {v['id']}")
        new_vehicle = Vehicle(v["id"], route_dict[v["route"]], v["route_position"], 8, 0, 2.23, 4.90, 1.25, 'assets/sedan.png')
        vehicle_dict[v["id"]] = new_vehicle
        vehicles.append(new_vehicle)

if __name__ == "__main__":
    main()<|MERGE_RESOLUTION|>--- conflicted
+++ resolved
@@ -10,7 +10,6 @@
 from helper import get_intersections
 
 def main():
-<<<<<<< HEAD
     if len(sys.argv) != 2:
         print('Usage: python3 src/main.py <absolute_path_to_preset>')
         return
@@ -20,104 +19,6 @@
     
     manager = load_preset(preset_name, nodes, edges, routes, vehicles)
     run_simulation(vehicles, nodes, edges, routes, manager)
-=======
-    # evenutually, we will load a preset as an argument and supply it to run_simulation
-    # intialize_world()?
-
-    # for now, supply a preset here
-
-    nodes = []
-    edges = []
-    routes = []
-    vehicles = []
-
-    # before intersection
-    nodes.append(Node(np.array([-1.5,   80]))) # south
-    nodes.append(Node(np.array([ 1.5,   80])))
-    nodes.append(Node(np.array([  80,  1.5]))) # east
-    nodes.append(Node(np.array([  80, -1.5])))
-    nodes.append(Node(np.array([ 1.5,  -80]))) # north
-    nodes.append(Node(np.array([-1.5,  -80])))
-    nodes.append(Node(np.array([ -80, -1.5]))) # west
-    nodes.append(Node(np.array([ -80,  1.5])))
-
-    # at intersection
-    nodes.append(Node(np.array([-1.5,    6]))) # south   r5 end
-    nodes.append(Node(np.array([ 1.5,    6])))
-    nodes.append(Node(np.array([   6,  1.5]))) # east
-    nodes.append(Node(np.array([   6, -1.5]))) #r5 start
-    nodes.append(Node(np.array([ 1.5,   -6]))) # north
-    nodes.append(Node(np.array([-1.5,   -6])))
-    nodes.append(Node(np.array([  -6, -1.5]))) # west
-    nodes.append(Node(np.array([  -6,  1.5])))
-
-    # edges outside intersection
-    edges.append(StraightEdge(nodes[ 8], nodes[ 0]))
-    edges.append(StraightEdge(nodes[ 1], nodes[ 9]))
-    edges.append(StraightEdge(nodes[10], nodes[ 2]))
-    edges.append(StraightEdge(nodes[ 3], nodes[11]))
-    edges.append(StraightEdge(nodes[12], nodes[ 4]))
-    edges.append(StraightEdge(nodes[ 5], nodes[13]))
-    edges.append(StraightEdge(nodes[14], nodes[ 6]))
-    edges.append(StraightEdge(nodes[ 7], nodes[15])) # far left to left of intersection
-
-    # edges within intersection
-    edges.append(StraightEdge(nodes[ 9], nodes[12])) # straight from south
-    edges.append(CircularEdge(nodes[ 9], nodes[10], center=np.array([ 6, 6]), clockwise=True)) # right from south
-    edges.append(CircularEdge(nodes[ 9], nodes[14], center=np.array([-6, 6]), clockwise=False)) # left from south
-
-    edges.append(StraightEdge(nodes[11], nodes[14])) # straight from east
-    edges.append(CircularEdge(nodes[11], nodes[12], center=np.array([ 6,-6]), clockwise=True)) # right from east
-    edges.append(CircularEdge(nodes[11], nodes[ 8], center=np.array([ 6, 6]), clockwise=False)) # left from east
-
-    edges.append(StraightEdge(nodes[13], nodes[ 8])) # straight from north
-    edges.append(CircularEdge(nodes[13], nodes[14], center=np.array([-6,-6]), clockwise=True)) # right from north
-    edges.append(CircularEdge(nodes[13], nodes[10], center=np.array([ 6,-6]), clockwise=False)) # left from north
-    
-    edges.append(StraightEdge(nodes[15], nodes[10])) # straight from west
-    edges.append(CircularEdge(nodes[15], nodes[ 8], center=np.array([-6, 6]), clockwise=True)) # right from west
-    edges.append(CircularEdge(nodes[15], nodes[12], center=np.array([-6,-6]), clockwise=False)) # left from west
-
-    # routes
-    routes.append(Route(0,  [edges[ 1], edges[ 8], edges[ 4]])) # straight from south
-    routes.append(Route(1,  [edges[ 1], edges[ 9], edges[ 2]])) # right from south
-    routes.append(Route(2,  [edges[ 1], edges[10], edges[ 6]])) # left from south
-
-    routes.append(Route(3,  [edges[ 3], edges[11], edges[ 6]])) # straight from east
-    routes.append(Route(4,  [edges[ 3], edges[12], edges[ 4]])) # right from east
-    routes.append(Route(5,  [edges[ 3], edges[13], edges[ 0]])) # left from east
-
-    routes.append(Route(6,  [edges[ 5], edges[14], edges[ 0]])) # straight from north
-    routes.append(Route(7,  [edges[ 5], edges[15], edges[ 6]])) # right from north
-    routes.append(Route(8,  [edges[ 5], edges[16], edges[ 2]])) # left from north
-
-    routes.append(Route(9,  [edges[ 7], edges[17], edges[ 2]])) # straight from west
-    routes.append(Route(10, [edges[ 7], edges[18], edges[ 0]])) # right from west
-    routes.append(Route(11, [edges[ 7], edges[19], edges[ 4]])) # left from west
-
-    vehicles.append(Vehicle(0,routes[0],0,8,0,2.23,4.90,1.25,'assets/sedan.png')) # south to north
-    vehicles.append(Vehicle(1,routes[1],0,8,0,2.23,4.90,1.25,'assets/sedan.png')) # south to east
-    vehicles.append(Vehicle(2,routes[2],0,8,0,2.23,4.90,1.25,'assets/sedan.png')) # south to west
-
-    vehicles.append(Vehicle(3,routes[3],0,8,0,2.23,4.90,1.25,'assets/sedan.png')) # east to west
-    vehicles.append(Vehicle(4,routes[4],0,8,0,2.23,4.90,1.25,'assets/sedan.png')) # east to north
-    vehicles.append(Vehicle(5,routes[5],0,8,0,2.23,4.90,1.25,'assets/sedan.png')) # east to south
-
-    vehicles.append(Vehicle(6,routes[6],0,8,0,2.23,4.90,1.25,'assets/sedan.png')) # north to south
-    vehicles.append(Vehicle(7,routes[7],0,8,0,2.23,4.90,1.25,'assets/sedan.png')) # north to west
-    vehicles.append(Vehicle(8,routes[8],0,8,0,2.23,4.90,1.25,'assets/sedan.png')) # north to east
-
-    vehicles.append(Vehicle(9,routes[9],0,8,0,2.23,4.90,1.25,'assets/sedan.png')) # west to east
-    vehicles.append(Vehicle(10,routes[10],0,8,0,2.23,4.90,1.25,'assets/sedan.png')) # west to south
-    vehicles.append(Vehicle(11,routes[11],0,8,0,2.23,4.90,1.25,'assets/sedan.png')) # west to north
-
-    manager = Manager(np.array([0,0]), 50, routes)
-
-    # scenery
-    # 2 rects for road,
-    intersection_points = get_intersections(routes)
-    run_simulation(vehicles, nodes, edges, routes, intersection_points, manager)
->>>>>>> 27fcd593
 
 def load_preset(file_path, nodes, edges, routes, vehicles):
     with open(file_path, 'r') as file:
