--- conflicted
+++ resolved
@@ -26,10 +26,7 @@
         return
     
     preset_name = sys.argv[1]
-<<<<<<< HEAD
-    
-    manager, traffic_master, nodes, curr_edges, routes, vehicles = load_preset(preset_name)
-=======
+   
     if verbose:
         timestamp = datetime.now().strftime("%Y-%m-%d_%H-%M-%S")
         log_dir = 'logs'
@@ -47,8 +44,8 @@
     else:
         logging.basicConfig(level=logging.CRITICAL)
 
-    manager, nodes, curr_edges, routes, vehicles = load_preset(preset_name)
->>>>>>> 91227047
+    manager, traffic_master, nodes, curr_edges, routes, vehicles = load_preset(preset_name)
+
     intersection_points = get_intersections(routes)
     run_simulation(vehicles, nodes, curr_edges, routes, intersection_points, manager, traffic_master)
 
