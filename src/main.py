import sys
import numpy as np
import json

from manager.manager import Manager
from simulator.simulator import run_simulation
from helper import get_intersections, load_nodes, load_edges, load_routes, load_vehicles

def main():
    if len(sys.argv) != 2:
        print('Usage: python3 src/main.py <absolute_path_to_preset>')
        return
    
    preset_name = sys.argv[1]
    
    manager, nodes, curr_edges, routes, vehicles = load_preset(preset_name)
    intersection_points = get_intersections(routes)
    run_simulation(vehicles, nodes, curr_edges, routes, intersection_points, manager)

def load_preset(file_path):
    with open(file_path, 'r') as file:
        presets = json.load(file)

<<<<<<< HEAD
    nodes, curr_edges, routes, vehicles = [], [], [], []
        
=======
>>>>>>> 8668f5a0
    node_dict = load_nodes(presets["nodes"], nodes)
    edge_dict = load_edges(presets['edges'], curr_edges, node_dict)
    route_dict = load_routes(presets['routes'], routes, edge_dict)
    load_vehicles(presets["stored_vehicles"], vehicles, route_dict)
    
    manager_data = presets["manager"]
    manager = Manager(np.array(manager_data["position"]), manager_data["radius"], routes)

<<<<<<< HEAD
    return manager, nodes, curr_edges, routes, vehicles
=======
    return manager

def load_nodes(loaded_nodes, nodes):
    node_dict = {}
    for node in loaded_nodes:
        if node["id"] in node_dict:
            raise ValueError(f"Duplicate node ID found: {node['id']}")
        new_node = Node(np.array(node["position"]))
        node_dict[node["id"]] = new_node
        nodes.append(new_node)
    return node_dict

def load_edges(loaded_edges, curr_edges, node_dict):
    edge_dict = {}
    for edge in loaded_edges:
        if edge["id"] in edge_dict:
            raise ValueError(f"Duplicate edge ID found: {edge['id']}")
        if edge.get("center"):
            new_edge = CircularEdge(edge["id"], node_dict[edge["source"]], node_dict[edge["target"]], np.array(edge["center"]), edge["clockwise"])
        else:
            new_edge = StraightEdge(edge["id"], node_dict[edge["source"]], node_dict[edge["target"]])
        edge_dict[edge["id"]] = new_edge
        curr_edges.append(new_edge)
    return edge_dict

def load_routes(loaded_routes, routes, edge_dict: dict[str, Edge]):
    route_dict = {}

    for route in loaded_routes:
        if route["id"] in route_dict:
            raise ValueError(f"Duplicate route ID found: {route['id']}")
        
        source_edge = edge_dict[route["source"]]
        target_edge = edge_dict[route["target"]]
        intermediate_edges = []
        for i, e in enumerate(route["intermediate"]):
            if route["intermediate"][i] is route["intermediate"][0]:
                if source_edge.end != edge_dict[e].start:
                    raise ValueError(f"Invalid Route: {route['d']} end of source edge ({source_edge.edge_id}) does not match start of {edge_dict[e].edge_id}")
                
            elif route["intermediate"][i] is route["intermediate"][-1]:
                if edge_dict[e].end != target_edge.start:
                    raise ValueError(f"Invalid Route: {route['id']} end of {edge_dict[e].edge_id} does not match start of target edge ({target_edge.edge_id})")
                
            else:
                if edge_dict[route["intermediate"][i - 1]].end != edge_dict[e].start:
                    raise ValueError(f"Invalid Route: {route['id']} end of {edge_dict[route['intermediate'][i - 1]].end} does not match start of ({edge_dict[e].edge_id})")
                
                elif edge_dict[e].end != edge_dict[route["intermediate"][i + 1]].start:
                    raise ValueError(f"Invalid Route: {route['id']} end of {edge_dict[route['intermediate'][e]].end} does not match start of ({edge_dict[i + 1].edge_id})")

            intermediate_edges.append(edge_dict[e])

        curr_edges = []
        curr_edges.append(source_edge)
        curr_edges.extend(intermediate_edges)
        curr_edges.append(target_edge)

        new_route = Route(route["id"], curr_edges)
        route_dict[route["id"]] = new_route
        routes.append(new_route)

    return route_dict

def load_vehicles(loaded_vehicles, vehicles, route_dict):
    vehicle_dict = {}
    for v in loaded_vehicles:
        if v["id"] in vehicle_dict:
            raise ValueError(f"Duplicate vehicle ID found: {v['id']}")
        new_vehicle = Vehicle(v["id"], route_dict[v["route"]], v["route_position"], 8, 0, 2.23, 4.90, 1.25, 'assets/sedan.png')
        if new_vehicle.route_position > new_vehicle.route.total_length:
            raise ValueError(f"Vehicle {v['id']} (that has been added to the system) initial route position exceeds route length")
        vehicle_dict[v["id"]] = new_vehicle
        vehicles.append(new_vehicle)
    
>>>>>>> 8668f5a0

if __name__ == "__main__":
    main()<|MERGE_RESOLUTION|>--- conflicted
+++ resolved
@@ -21,11 +21,8 @@
     with open(file_path, 'r') as file:
         presets = json.load(file)
 
-<<<<<<< HEAD
     nodes, curr_edges, routes, vehicles = [], [], [], []
         
-=======
->>>>>>> 8668f5a0
     node_dict = load_nodes(presets["nodes"], nodes)
     edge_dict = load_edges(presets['edges'], curr_edges, node_dict)
     route_dict = load_routes(presets['routes'], routes, edge_dict)
@@ -34,85 +31,7 @@
     manager_data = presets["manager"]
     manager = Manager(np.array(manager_data["position"]), manager_data["radius"], routes)
 
-<<<<<<< HEAD
     return manager, nodes, curr_edges, routes, vehicles
-=======
-    return manager
-
-def load_nodes(loaded_nodes, nodes):
-    node_dict = {}
-    for node in loaded_nodes:
-        if node["id"] in node_dict:
-            raise ValueError(f"Duplicate node ID found: {node['id']}")
-        new_node = Node(np.array(node["position"]))
-        node_dict[node["id"]] = new_node
-        nodes.append(new_node)
-    return node_dict
-
-def load_edges(loaded_edges, curr_edges, node_dict):
-    edge_dict = {}
-    for edge in loaded_edges:
-        if edge["id"] in edge_dict:
-            raise ValueError(f"Duplicate edge ID found: {edge['id']}")
-        if edge.get("center"):
-            new_edge = CircularEdge(edge["id"], node_dict[edge["source"]], node_dict[edge["target"]], np.array(edge["center"]), edge["clockwise"])
-        else:
-            new_edge = StraightEdge(edge["id"], node_dict[edge["source"]], node_dict[edge["target"]])
-        edge_dict[edge["id"]] = new_edge
-        curr_edges.append(new_edge)
-    return edge_dict
-
-def load_routes(loaded_routes, routes, edge_dict: dict[str, Edge]):
-    route_dict = {}
-
-    for route in loaded_routes:
-        if route["id"] in route_dict:
-            raise ValueError(f"Duplicate route ID found: {route['id']}")
-        
-        source_edge = edge_dict[route["source"]]
-        target_edge = edge_dict[route["target"]]
-        intermediate_edges = []
-        for i, e in enumerate(route["intermediate"]):
-            if route["intermediate"][i] is route["intermediate"][0]:
-                if source_edge.end != edge_dict[e].start:
-                    raise ValueError(f"Invalid Route: {route['d']} end of source edge ({source_edge.edge_id}) does not match start of {edge_dict[e].edge_id}")
-                
-            elif route["intermediate"][i] is route["intermediate"][-1]:
-                if edge_dict[e].end != target_edge.start:
-                    raise ValueError(f"Invalid Route: {route['id']} end of {edge_dict[e].edge_id} does not match start of target edge ({target_edge.edge_id})")
-                
-            else:
-                if edge_dict[route["intermediate"][i - 1]].end != edge_dict[e].start:
-                    raise ValueError(f"Invalid Route: {route['id']} end of {edge_dict[route['intermediate'][i - 1]].end} does not match start of ({edge_dict[e].edge_id})")
-                
-                elif edge_dict[e].end != edge_dict[route["intermediate"][i + 1]].start:
-                    raise ValueError(f"Invalid Route: {route['id']} end of {edge_dict[route['intermediate'][e]].end} does not match start of ({edge_dict[i + 1].edge_id})")
-
-            intermediate_edges.append(edge_dict[e])
-
-        curr_edges = []
-        curr_edges.append(source_edge)
-        curr_edges.extend(intermediate_edges)
-        curr_edges.append(target_edge)
-
-        new_route = Route(route["id"], curr_edges)
-        route_dict[route["id"]] = new_route
-        routes.append(new_route)
-
-    return route_dict
-
-def load_vehicles(loaded_vehicles, vehicles, route_dict):
-    vehicle_dict = {}
-    for v in loaded_vehicles:
-        if v["id"] in vehicle_dict:
-            raise ValueError(f"Duplicate vehicle ID found: {v['id']}")
-        new_vehicle = Vehicle(v["id"], route_dict[v["route"]], v["route_position"], 8, 0, 2.23, 4.90, 1.25, 'assets/sedan.png')
-        if new_vehicle.route_position > new_vehicle.route.total_length:
-            raise ValueError(f"Vehicle {v['id']} (that has been added to the system) initial route position exceeds route length")
-        vehicle_dict[v["id"]] = new_vehicle
-        vehicles.append(new_vehicle)
-    
->>>>>>> 8668f5a0
 
 if __name__ == "__main__":
     main()