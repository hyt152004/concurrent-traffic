--- conflicted
+++ resolved
@@ -47,18 +47,13 @@
 def manager_event_loop(manager: Manager, vehicles: list[Vehicle], cur_time: float) -> None:
     """Event loop for Manager. Updates manager.vehicles if a Vehicle enters its radius. Also recalculates and sends Commands on update of manager.vehicles."""
     if _update_manager_vehicle_list(manager, vehicles):
-<<<<<<< HEAD
         # _compute_and_send_acceleration_commands(manager, cur_time)
-        manager.collisions = get_collisions(manager, cur_time)
-=======
-        _compute_and_send_acceleration_commands(manager, cur_time)
->>>>>>> 5fdaa5a7
+        pass
 
 def _update_manager_vehicle_list(manager: Manager, vehicles: list[Vehicle]) -> bool:
     """Return True if new vehicles have been added to manager.vehicles."""
     new_vehicle = False
     for vehicle in vehicles:
-
         # vehicle within manager radius? 
         distance_to_vehicle = np.linalg.norm(route_position_to_world_position(vehicle.route, vehicle.route_position)-manager.position)
 
@@ -91,12 +86,6 @@
         result = minimize_scalar(distance_objective, bounds=(0, vehicle_out_of_bounds_time), method='bounded')
         if result.success:
             time_of_collision = result.x + cur_time
-<<<<<<< HEAD
-            print(f"The objects come within 2.5 meters of each other at t = {time_of_collision}")
-            print(f"{vehicle_pair[0].name}: {route_position_to_world_position(vehicle_pair[0].route, route_position_at_time(vehicle_pair[0], result.x, cur_time))}")
-            print(f"{vehicle_pair[1].name}: {route_position_to_world_position(vehicle_pair[1].route, route_position_at_time(vehicle_pair[1], result.x, cur_time))}")
-            collisions.append(Collision(vehicle_pair[0], vehicle_pair[1], time_of_collision))
-=======
             if distance_objective(result.x) <= CAR_COLLISION_DISTANCE:
                 # print(f"The objects come within 2.5 meters of each other at t = {time_of_collision}")
                 # print(f"{vehicle_pair[0].name}: {route_position_to_world_position(vehicle_pair[0].route, route_position_at_delta_time(vehicle_pair[0], result.x, cur_time))}")
@@ -104,7 +93,6 @@
                 delta0 = vehicle_pair[0].route.total_length - route_position_at_delta_time(vehicle_pair[0], time_of_collision - cur_time, cur_time)
                 delta1 = vehicle_pair[1].route.total_length - route_position_at_delta_time(vehicle_pair[1], time_of_collision - cur_time, cur_time)
                 collisions.append(Collision(vehicle_pair[0], vehicle_pair[1], delta0, delta1, time_of_collision))
->>>>>>> 5fdaa5a7
     return collisions
 
 def get_collisions_between_two_vehicles(vehicle0: Vehicle, vehicle1: Vehicle, cur_time: float) -> Collision | None:
@@ -265,7 +253,6 @@
     car_info = []
 
     for vehicle in vehicles:
-        vehicle.route_position = route_position_at_time(vehicle, delta_time, cur_time)
         car_position = []
     
         for vehicle_pair in vehicle_pairs:
