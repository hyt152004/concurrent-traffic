--- conflicted
+++ resolved
@@ -98,11 +98,7 @@
     if route_visible:
         render_nodes(screen, nodes)
         render_edges(screen, edges)
-<<<<<<< HEAD
-        render_arrows(screen, edges)
-=======
 
->>>>>>> 857e9620
     render_intersections(screen, intersection_points)
     render_border(screen)
     # render_scenery()
@@ -142,113 +138,14 @@
             text = font.render(b.text, 1, (255, 255, 255))
             screen.blit(text, (b.x + (b.width/2 - text.get_width()/2), b.y + (b.height/2 - text.get_height()/2)))
 
-<<<<<<< HEAD
+def render_toolbar(screen, time_elapsed, buttons):
+    toolbar_rect = pygame.Rect(0, screen.get_height()-TOOLBAR_HEIGHT,screen.get_width(),TOOLBAR_HEIGHT)
+    pygame.draw.rect(screen, pygame.Color(80,80,80), toolbar_rect)
+    render_time(screen,toolbar_rect, time_elapsed)
+    render_buttons(screen, buttons)
+
 def render_title(screen): 
     # draw title and version
     FONT = pygame.font.SysFont("Segoe UI", 15, bold=True, italic=False)
     text_surface = FONT.render(f"Concurent Traffic v0.0.2", True, (255, 255, 255))
-    screen.blit(text_surface, (0, screen.get_height()-TOOLBAR_HEIGHT))
-
-def render_toolbar(screen, time_elapsed, buttons):
-    toolbar_rect = pygame.Rect(0, screen.get_height()-TOOLBAR_HEIGHT,screen.get_width(),TOOLBAR_HEIGHT)
-    pygame.draw.rect(screen, pygame.Color(80,80,80), toolbar_rect)
-    render_time(screen, toolbar_rect, time_elapsed)
-=======
-def render_toolbar(screen: Surface, time_elapsed, buttons: list[Button]) -> None:
-    """Render function for toolbar."""
-    toolbar_rect = pygame.Rect(0, screen.get_height()-TOOLBAR_HEIGHT,screen.get_width(),TOOLBAR_HEIGHT)
-    pygame.draw.rect(screen, pygame.Color(80,80,80), toolbar_rect)
-    render_time(screen, time_elapsed)
->>>>>>> 857e9620
-    render_buttons(screen, buttons)
-    render_title(screen)
-
-def render_arrows(screen: Surface, edges: list[Edge]):
-    def create_rotation_matrix(degrees):   
-        # creates rotation matrix    
-        theta = np.radians(degrees)
-        cos, sin = np.cos(theta), np.sin(theta)
-        rotation_matrix = np.array(((cos, -sin), (sin, cos)))
-        return rotation_matrix
-    
-    def rotate_vector(size, matrix, edge_unit_vector, midpoint_position):
-        # dot product of unit vector and its rotation matrix
-        vector = size * np.dot(edge_unit_vector, matrix) + midpoint_position
-        return vector
-            
-    for edge in edges:
-        if isinstance(edge, StraightEdge):
-            # converts start and end position to screen position
-            start_position = world_to_screen_vector(screen, edge.start.position)
-            end_position = world_to_screen_vector(screen, edge.end.position)
-            
-            # finds midpoint of edge
-            midpoint_position = (start_position + end_position) / 2
-            mid_pos_world = (edge.start.position + edge.end.position) / 2
-
-            # finds direction of edge
-            edge_vector = edge.end.position - edge.start.position
-            edge_unit_vector = edge_vector / np.linalg.norm(edge_vector)
-
-            # create rotation matrix to rotate edge_unit_vector
-            rotation_pos_matrix = create_rotation_matrix(140)
-            rotation_neg_matrix = create_rotation_matrix(-140)
-
-            # rotates vectors to creates arrows
-            positive_vector = rotate_vector(0.9, rotation_pos_matrix, edge_unit_vector, mid_pos_world)
-            negative_vector = rotate_vector(0.9, rotation_neg_matrix, edge_unit_vector, mid_pos_world)
-            
-            # converts to screen position
-            screen_pos_vector = world_to_screen_vector(screen, positive_vector)
-            screen_neg_vector = world_to_screen_vector(screen, negative_vector)
-
-            # draws onto screen
-            pygame.draw.aaline(screen, "red", screen_pos_vector, midpoint_position, blend=40)
-            pygame.draw.aaline(screen, "red", screen_neg_vector, midpoint_position, blend=40)
-
-        elif isinstance(edge, CircularEdge):
-            # define rect
-            radius = np.linalg.norm(edge.start.position-edge.center) # norm describes distance
-
-            theta_start = np.arctan2((edge.start.position[1] - edge.center[1]), edge.start.position[0] - edge.center[0])
-            theta_end = np.arctan2((edge.end.position[1] - edge.center[1]), edge.end.position[0] - edge.center[0])
-
-            if edge.clockwise:
-                if theta_end < theta_start:
-                    theta_end += 2*np.pi
-                theta_end, theta_start = theta_start, theta_end
-            else:
-                if theta_start < theta_end:
-                    theta_start += 2*np.pi
-            
-            theta_midpoint = (theta_start + theta_end) / 2
-            center_point_world = (edge.center[0] + radius*np.cos(theta_midpoint), edge.center[1] + radius*np.sin(theta_midpoint)) # (x,y) = (a+r*cos(theta), b+r*sin(theta))
-            tangent_line_world = (-radius*np.sin(theta_midpoint), radius*np.cos(theta_midpoint)) # derivative of center_point_world, finding tangent line of midpoint of the arc
-            unit_vector = tangent_line_world / np.linalg.norm(tangent_line_world)
-            
-            # create rotation matrix
-            pos_matrix = create_rotation_matrix(250)
-            neg_matrix = create_rotation_matrix(-225)
-            
-            # rotate unit vector to create arrows
-            positive_vector = rotate_vector(0.6, pos_matrix, unit_vector, center_point_world)
-            negative_vector = rotate_vector(0.6, neg_matrix, unit_vector, center_point_world)
-
-            # convert to screen vector & draw
-            center_point = world_to_screen_vector(screen, center_point_world)
-            positive_screen_vector = world_to_screen_vector(screen, positive_vector)
-            negative_screen_vector = world_to_screen_vector(screen, negative_vector)
-
-            pygame.draw.aaline(screen, "red", center_point, positive_screen_vector)
-            pygame.draw.aaline(screen, "red", center_point, negative_screen_vector)
-
-
-<<<<<<< HEAD
-=======
-def render_title(screen) -> None: 
-    """Render function for title."""
-    # draw title and version
-    FONT = pygame.font.SysFont("Segoe UI", 15, bold=True, italic=False)
-    text_surface = FONT.render(f"Concurent Traffic v0.0.2", True, (255, 255, 255))
-    screen.blit(text_surface, (6,screen.get_height()-TOOLBAR_HEIGHT+6))
->>>>>>> 857e9620
+    screen.blit(text_surface, (6,624))