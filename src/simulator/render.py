import pygame
import numpy as np
from pygame import Surface
from classes.vehicle import Vehicle
from classes.node import Node
from classes.edge import Edge, StraightEdge, CircularEdge
from classes.route import Route, route_position_to_world_position, direction_at_route_position
from manager.manager import Manager
from classes.button import Button
from .helper import world_to_screen_vector, world_to_screen_scalar_exterior, world_to_screen_scalar_simulation_screen, valid_vehicle_render_when_zoomed, draw_radius_circle
from .simulator import WORLD_WIDTH, WORLD_HEIGHT, TOOLBAR_HEIGHT

pygame.font.init()
FONT = pygame.font.SysFont('Consolas', 20)

def render_nodes(screen: Surface, nodes: list[Node]):
    for node in nodes:
        node_position = world_to_screen_vector(screen, node.position)
        pygame.draw.circle(screen, "red", node_position, 3)

def render_edges(screen: Surface, edges: list[Edge]):
    for edge in edges:
        if isinstance(edge, StraightEdge):
            start_position = world_to_screen_vector(screen, edge.start.position)
            end_position   = world_to_screen_vector(screen, edge.end.position)
            pygame.draw.line(screen, "red", start_position, end_position)
        elif isinstance(edge, CircularEdge):
            # define rect
            radius = world_to_screen_scalar_simulation_screen(screen, np.linalg.norm(edge.start.position-edge.center)) # norm describes distance
            diameter = radius*2
            arc_rect = pygame.Rect(0,0,diameter,diameter)
            arc_rect.center = world_to_screen_vector(screen, edge.center)

            theta_start = np.arctan2(-(edge.start.position[1] - edge.center[1]), edge.start.position[0] - edge.center[0])
            theta_end = np.arctan2(-(edge.end.position[1] - edge.center[1]), edge.end.position[0] - edge.center[0])

            if edge.clockwise:
                if theta_end < theta_start:
                    theta_end += 2*np.pi
                theta_end, theta_start = theta_start, theta_end
            else:
                if theta_start < theta_end:
                    theta_start += 2*np.pi

            pygame.draw.arc(screen, "red", arc_rect, theta_start, theta_end)

def render_intersections(screen: Surface, intersection_points):
    for intersection in intersection_points:
        node_position = world_to_screen_vector(screen, np.array(list(intersection[2])))
        pygame.draw.circle(screen, "blue", node_position, 3)

def render_vehicles(screen: Surface, vehicles: list[Vehicle]):
    for vehicle in vehicles:
        vehicle_screen_width = world_to_screen_scalar_simulation_screen(screen, vehicle.width)
        vehicle_screen_length = world_to_screen_scalar_simulation_screen(screen, vehicle.length)
        
        vehicle_center_point = route_position_to_world_position(vehicle.route, vehicle.route_position)

        if valid_vehicle_render_when_zoomed(vehicle_center_point):
            vehicle_center_screen_pos = world_to_screen_vector(screen, vehicle_center_point)
            img = pygame.transform.smoothscale(vehicle.image, (vehicle_screen_length, vehicle_screen_width))
            vehicle_angle = direction_at_route_position(vehicle.route, vehicle.route_position)
            img = pygame.transform.rotate(img, vehicle_angle)
            car_rect = img.get_rect()
            car_rect.center = vehicle_center_screen_pos
            screen.blit(img, car_rect)
            pygame.draw.circle(screen, "red", vehicle_center_screen_pos, 3)

def render_background(screen: Surface):
    position = world_to_screen_vector(screen, [-WORLD_WIDTH/2,-WORLD_HEIGHT/2])
    width = world_to_screen_scalar_exterior(screen, WORLD_WIDTH)
    height = world_to_screen_scalar_exterior(screen, WORLD_HEIGHT)
    pygame.draw.rect(screen, "grey", pygame.Rect(position[0], position[1], width, height))

def render_border(screen: Surface):
    position = world_to_screen_vector(screen, [-WORLD_WIDTH/2,-WORLD_HEIGHT/2])
    width = world_to_screen_scalar_exterior(screen, WORLD_WIDTH)
    height = world_to_screen_scalar_exterior(screen, WORLD_HEIGHT)
    pygame.draw.rect(screen, "maroon", pygame.Rect(position[0]-3, position[1]-3, width+6, height+6),3)

def render_world(screen: Surface, nodes: list[Node], edges: list[Edge], route_visible: bool, intersection_points):
    render_background(screen)
    if route_visible:
        render_nodes(screen, nodes)
        render_edges(screen, edges)

    render_intersections(screen, intersection_points)
    render_border(screen)
    # render_scenery()

def render_manager(screen: Surface, manager: Manager):
    draw_radius_circle(screen, manager)
    
    for i, vehicle in enumerate(manager.vehicles):
        font = pygame.font.SysFont('Segoe UI', 15)
        text_surface = font.render(f"id: {vehicle.id}, pos: {vehicle.route_position:.2f}", True, (0, 0, 0))
        screen.blit(text_surface, (5,i*20 + 5))

def render_time(screen: Surface, toolbar_rect, time_elapsed): 
    font = pygame.font.SysFont('Segoe UI', 15)
    text_surface = font.render(f"Time: {time_elapsed:.3f}", True, (255, 255, 255))
    text_rect = text_surface.get_rect()
    text_rect.right = 150
    screen.blit(text_surface, text_surface.get_rect(topright = (screen.get_width()-3, screen.get_height()-TOOLBAR_HEIGHT)))

def render_buttons(screen: Surface, buttons: list[Button]) -> None:
    for b in buttons:
        b.y = screen.get_height()-TOOLBAR_HEIGHT+50
        pygame.draw.rect(screen, b.hover_color if b.is_selected() else b.color, [b.x , b.y, b.width, b.height])
        if b.text != '':
            font = pygame.font.SysFont('Segoe UI', 15)
            text = font.render(b.text, 1, (255, 255, 255))
            screen.blit(text, (b.x + (b.width/2 - text.get_width()/2), b.y + (b.height/2 - text.get_height()/2)))

def render_toolbar(screen: Surface, time_elapsed, buttons: list[Button]):
    toolbar_rect = pygame.Rect(0, screen.get_height()-TOOLBAR_HEIGHT,screen.get_width(),TOOLBAR_HEIGHT)
    pygame.draw.rect(screen, pygame.Color(80,80,80), toolbar_rect)
<<<<<<< HEAD
    render_time(screen, toolbar_rect, time_elapsed)
    render_buttons(screen, buttons)
=======
    render_time(screen,toolbar_rect, time_elapsed)
    render_buttons(screen, buttons)

def render_title(screen): 
    # draw title and version
    FONT = pygame.font.SysFont("Segoe UI", 15, bold=True, italic=False)
    text_surface = FONT.render(f"Concurent Traffic v0.0.2", True, (255, 255, 255))
    screen.blit(text_surface, (6,624))
>>>>>>> 771d514a
<|MERGE_RESOLUTION|>--- conflicted
+++ resolved
@@ -115,16 +115,11 @@
 def render_toolbar(screen: Surface, time_elapsed, buttons: list[Button]):
     toolbar_rect = pygame.Rect(0, screen.get_height()-TOOLBAR_HEIGHT,screen.get_width(),TOOLBAR_HEIGHT)
     pygame.draw.rect(screen, pygame.Color(80,80,80), toolbar_rect)
-<<<<<<< HEAD
     render_time(screen, toolbar_rect, time_elapsed)
-    render_buttons(screen, buttons)
-=======
-    render_time(screen,toolbar_rect, time_elapsed)
     render_buttons(screen, buttons)
 
 def render_title(screen): 
     # draw title and version
     FONT = pygame.font.SysFont("Segoe UI", 15, bold=True, italic=False)
     text_surface = FONT.render(f"Concurent Traffic v0.0.2", True, (255, 255, 255))
-    screen.blit(text_surface, (6,624))
->>>>>>> 771d514a
+    screen.blit(text_surface, (6,624))