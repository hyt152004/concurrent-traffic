import pygame
import numpy as np
from pygame import Surface
from classes.vehicle import Vehicle
from classes.node import Node
from classes.edge import Edge, StraightEdge, CircularEdge
from classes.route import Route, route_position_to_world_position, direction_at_route_position
from manager.manager import Manager
from classes.button import Button
from .helper import world_to_screen_vector, world_to_screen_scalar
from .simulator import WORLD_WIDTH, WORLD_HEIGHT, TOOLBAR_HEIGHT

pygame.font.init()
FONT = pygame.font.SysFont('Consolas', 20)

def render_nodes(screen: Surface, nodes: list[Node]):
    for node in nodes:
        node_position = world_to_screen_vector(screen, node.position)
        pygame.draw.circle(screen, "red", node_position, 3)

def render_edges(screen: Surface, edges: list[Edge]):
    for edge in edges:
        if isinstance(edge, StraightEdge):
            start_position = world_to_screen_vector(screen, edge.start.position)
            end_position   = world_to_screen_vector(screen, edge.end.position)
            pygame.draw.line(screen, "red", start_position, end_position)
        elif isinstance(edge, CircularEdge):
            # define rect
            radius = world_to_screen_scalar(screen, np.linalg.norm(edge.start.position-edge.center)) # norm describes distance
            diameter = radius*2
            arc_rect = pygame.Rect(0,0,diameter,diameter)
            arc_rect.center = world_to_screen_vector(screen, edge.center)

            theta_start = np.arctan2(-(edge.start.position[1] - edge.center[1]), edge.start.position[0] - edge.center[0])
            theta_end = np.arctan2(-(edge.end.position[1] - edge.center[1]), edge.end.position[0] - edge.center[0])

            if edge.clockwise:
                if theta_end < theta_start:
                    theta_end += 2*np.pi
                theta_end, theta_start = theta_start, theta_end
            else:
                if theta_start < theta_end:
                    theta_start += 2*np.pi

            pygame.draw.arc(screen, "red", arc_rect, theta_start, theta_end)

def render_intersections(screen: Surface, intersection_points):
    for intersection in intersection_points:
        node_position = world_to_screen_vector(screen, np.array(list(intersection[2])))
        pygame.draw.circle(screen, "blue", node_position, 3)

def render_vehicles(screen: Surface, vehicles: list[Vehicle]):
    for vehicle in vehicles:
        vehicle_screen_width = world_to_screen_scalar(screen, vehicle.width)
        vehicle_screen_length = world_to_screen_scalar(screen, vehicle.length)

        vehicle_center_point = route_position_to_world_position(vehicle.route, vehicle.route_position)
        vehicle_center_screen_pos = world_to_screen_vector(screen, vehicle_center_point)

        img = pygame.transform.smoothscale(vehicle.image, (vehicle_screen_length, vehicle_screen_width))
        vehicle_angle = direction_at_route_position(vehicle.route, vehicle.route_position)
        img = pygame.transform.rotate(img, vehicle_angle)

        car_rect = img.get_rect()
        car_rect.center = vehicle_center_screen_pos
        screen.blit(img, car_rect)

        pygame.draw.circle(screen, "red", vehicle_center_screen_pos, 3)

def render_background(screen: Surface):
    position = world_to_screen_vector(screen, [-WORLD_WIDTH/2,-WORLD_HEIGHT/2])
    width = world_to_screen_scalar(screen, WORLD_WIDTH)
    height = world_to_screen_scalar(screen, WORLD_HEIGHT)
    pygame.draw.rect(screen, "grey", pygame.Rect(position[0], position[1], width, height))

def render_border(screen: Surface):
    position = world_to_screen_vector(screen, [-WORLD_WIDTH/2,-WORLD_HEIGHT/2])
    width = world_to_screen_scalar(screen, WORLD_WIDTH)
    height = world_to_screen_scalar(screen, WORLD_HEIGHT)
    pygame.draw.rect(screen, "maroon", pygame.Rect(position[0]-3, position[1]-3, width+6, height+6),3)

def render_world(screen: Surface, nodes: list[Node], edges: list[Edge], route_visible: bool, intersection_points):
    render_background(screen)
    if route_visible:
        render_nodes(screen, nodes)
        render_edges(screen, edges)
    render_intersections(screen, intersection_points)
    render_border(screen)
    # render_scenery()

def render_manager(screen, manager):
    # draw position
    manager_screen_pos = world_to_screen_vector(screen, manager.position)
    pygame.draw.circle(screen, "green", manager_screen_pos, 5)

    # draw radius circle
    radius = world_to_screen_scalar(screen, manager.radius)
    diameter = radius*2
    arc_rect = pygame.Rect(0,0,diameter,diameter)
    arc_rect.center = world_to_screen_vector(screen, manager.position)
    pygame.draw.arc(screen, "green", arc_rect, 0, 2*np.pi)

    for i, vehicle in enumerate(manager.vehicles):
        font = pygame.font.SysFont('Segoe UI', 15)
        text_surface = font.render(f"id: {vehicle.id}, pos: {vehicle.route_position:.2f}", True, (0, 0, 0))
        screen.blit(text_surface, (5,i*20 + 5))

<<<<<<< HEAD
def render_time(screen, time, width): 
    # draw time
    text_surface = FONT.render(f"Time: {time:.3f}", False, (0, 0, 0))
    screen.blit(text_surface, (width - 170,5))

def render_title(screen): 
    # draw title and version
    text_surface = FONT.render(f"Concurent Traffic. Version s.1.0.", False, (0, 0, 0))
    screen.blit(text_surface, (120,0))
=======
def render_time(screen, toolbar_rect, time_elapsed): 
    font = pygame.font.SysFont('Segoe UI', 15)
    text_surface = font.render(f"Time: {time_elapsed:.3f}", True, (255, 255, 255))
    text_rect = text_surface.get_rect()
    text_rect.right = 150
    screen.blit(text_surface, text_surface.get_rect(topright = (screen.get_width()-3, screen.get_height()-TOOLBAR_HEIGHT)))

def render_buttons(screen: Surface, buttons: list[Button]) -> None:
    for b in buttons:
        b.y = screen.get_height()-TOOLBAR_HEIGHT+50
        pygame.draw.rect(screen, b.hover_color if b.is_selected() else b.color, [b.x , b.y, b.width, b.height])
        if b.text != '':
            font = pygame.font.SysFont('Segoe UI', 15)
            text = font.render(b.text, 1, (255, 255, 255))
            screen.blit(text, (b.x + (b.width/2 - text.get_width()/2), b.y + (b.height/2 - text.get_height()/2)))

def render_toolbar(screen, time_elapsed, buttons):
    toolbar_rect = pygame.Rect(0, screen.get_height()-TOOLBAR_HEIGHT,screen.get_width(),TOOLBAR_HEIGHT)
    pygame.draw.rect(screen, pygame.Color(80,80,80), toolbar_rect)
    render_time(screen,toolbar_rect, time_elapsed)
    render_buttons(screen, buttons)
>>>>>>> 7de98c2f
<|MERGE_RESOLUTION|>--- conflicted
+++ resolved
@@ -105,17 +105,6 @@
         text_surface = font.render(f"id: {vehicle.id}, pos: {vehicle.route_position:.2f}", True, (0, 0, 0))
         screen.blit(text_surface, (5,i*20 + 5))
 
-<<<<<<< HEAD
-def render_time(screen, time, width): 
-    # draw time
-    text_surface = FONT.render(f"Time: {time:.3f}", False, (0, 0, 0))
-    screen.blit(text_surface, (width - 170,5))
-
-def render_title(screen): 
-    # draw title and version
-    text_surface = FONT.render(f"Concurent Traffic. Version s.1.0.", False, (0, 0, 0))
-    screen.blit(text_surface, (120,0))
-=======
 def render_time(screen, toolbar_rect, time_elapsed): 
     font = pygame.font.SysFont('Segoe UI', 15)
     text_surface = font.render(f"Time: {time_elapsed:.3f}", True, (255, 255, 255))
@@ -137,4 +126,7 @@
     pygame.draw.rect(screen, pygame.Color(80,80,80), toolbar_rect)
     render_time(screen,toolbar_rect, time_elapsed)
     render_buttons(screen, buttons)
->>>>>>> 7de98c2f
+def render_title(screen): 
+    # draw title and version
+    text_surface = FONT.render(f"Concurent Traffic. Version s.1.0.", False, (0, 0, 0))
+    screen.blit(text_surface, (120,0))