import pygame
import numpy as np
from pygame import Surface
from classes.vehicle import Vehicle, get_vehicle_center_point
from manager.route import Node, Edge, Route
from manager.manager import Manager
from classes.button import Button
from .helper import world_to_screen_vector, world_to_screen_scalar

pygame.font.init()
FONT = pygame.font.SysFont('Consolas', 20)

def render_nodes(screen: Surface, nodes: list[Node]):
    for node in nodes:
        node_position = world_to_screen_vector(node.position)
        pygame.draw.circle(screen, "red", node_position, 3)

def render_edges(screen: Surface, edges: list[Edge]):
    for edge in edges:
        if edge.curved == False:
            start_position = world_to_screen_vector(edge.start.position)
            end_position   = world_to_screen_vector(edge.end.position)
            pygame.draw.line(screen, "red", start_position, end_position)
        else:
            # define rect
            radius = world_to_screen_scalar(np.linalg.norm(edge.start.position-edge.center)) # norm describes distance
            diameter = radius*2
            arc_rect = pygame.Rect(0,0,diameter,diameter)
            arc_rect.center = world_to_screen_vector(edge.center)

            # find angle of start point
            vector_to_start = [edge.start.position[0]-edge.center[0],edge.start.position[1]-edge.center[1]]
            rad_angle_to_start = np.arctan2(-vector_to_start[1], vector_to_start[0]) # invert y to use rendering coords. Y is positive downward.

            # find angle of end point
            vector_to_end = [edge.end.position[0]-edge.center[0],edge.end.position[1]-edge.center[1]]
            rad_angle_to_end = np.arctan2(-vector_to_end[1], vector_to_end[0]) # invert y to use rendering coords. Y is positive downward.

            # ensure arc drawn in correct direction by cross product
            cross_product = np.cross(np.array([vector_to_start[0],-vector_to_start[1]]), np.array([vector_to_end[0],-vector_to_end[1]]))
            if cross_product < 0:
                rad_angle_to_start, rad_angle_to_end = rad_angle_to_end, rad_angle_to_start
            elif cross_product == 0:
                raise ValueError("cross product of curved edge vectors is 0. This implies a U-turn...")

            pygame.draw.arc(screen, "red", arc_rect, rad_angle_to_start, rad_angle_to_end)

def render_vehicles(screen: Surface, vehicles: list[Vehicle]):
    for vehicle in vehicles:
        vehicle_pivot_screen_pos = world_to_screen_vector(vehicle.position)
        vehicle_screen_width = world_to_screen_scalar(vehicle.width)
        vehicle_screen_length = world_to_screen_scalar(vehicle.length)

        vehicle_center_point = get_vehicle_center_point(vehicle)
        vehicle_center_screen_pos = world_to_screen_vector(vehicle_center_point)

        img = pygame.transform.smoothscale(vehicle.image, (vehicle_screen_length, vehicle_screen_width))
        vehicle_angle = np.rad2deg(np.arctan2(-vehicle.direction[1], vehicle.direction[0]))
        img = pygame.transform.rotate(img, vehicle_angle)

        car_rect = img.get_rect()
        car_rect.center = vehicle_center_screen_pos
        screen.blit(img, car_rect)

        pygame.draw.circle(screen, "red", vehicle_pivot_screen_pos, 3)

<<<<<<< HEAD
def render_buttons(screen: Surface, buttons: list[Button]) -> None:
    for b in buttons:
        pygame.draw.rect(screen, b.hover_color if b.is_selected() else b.color, [b.x , b.y, b.width, b.height])
        if b.text != '':
            font = pygame.font.SysFont('corbel', 30)
            text = font.render(b.text, 1, (255, 255, 255))
            screen.blit(text, (b.x + (b.width/2 - text.get_width()/2), b.y + (b.height/2 - text.get_height()/2)))

def render_world(screen: Surface, vehicles: list[Vehicle], nodes: list[Node], edges: list[Edge]):
    render_vehicles(screen, vehicles)
=======
def render_world(screen: Surface, nodes: list[Node], edges: list[Edge]):
>>>>>>> a21fee2d
    render_nodes(screen, nodes)
    render_edges(screen, edges)
    # render_scenery()
    # render_intersection()

def render_manager(screen, manager):
    # draw position
    manager_screen_pos = world_to_screen_vector(manager.position)
    pygame.draw.circle(screen, "green", manager_screen_pos, 5)

    # draw radius circle
    radius = world_to_screen_scalar(manager.radius)
    diameter = radius*2
    arc_rect = pygame.Rect(0,0,diameter,diameter)
    arc_rect.center = world_to_screen_vector(manager.position)
    pygame.draw.arc(screen, "green", arc_rect, 0, 2*np.pi)

    for i, vehicle in enumerate(manager.vehicles):
        text_surface = FONT.render(f"id: {vehicle.id}, pos: [{vehicle.position[0]:.2f} {vehicle.position[1]:.2f}]", False, (0, 0, 0))
        screen.blit(text_surface, (5,i*20 + 5))<|MERGE_RESOLUTION|>--- conflicted
+++ resolved
@@ -64,7 +64,6 @@
 
         pygame.draw.circle(screen, "red", vehicle_pivot_screen_pos, 3)
 
-<<<<<<< HEAD
 def render_buttons(screen: Surface, buttons: list[Button]) -> None:
     for b in buttons:
         pygame.draw.rect(screen, b.hover_color if b.is_selected() else b.color, [b.x , b.y, b.width, b.height])
@@ -73,11 +72,7 @@
             text = font.render(b.text, 1, (255, 255, 255))
             screen.blit(text, (b.x + (b.width/2 - text.get_width()/2), b.y + (b.height/2 - text.get_height()/2)))
 
-def render_world(screen: Surface, vehicles: list[Vehicle], nodes: list[Node], edges: list[Edge]):
-    render_vehicles(screen, vehicles)
-=======
 def render_world(screen: Surface, nodes: list[Node], edges: list[Edge]):
->>>>>>> a21fee2d
     render_nodes(screen, nodes)
     render_edges(screen, edges)
     # render_scenery()
