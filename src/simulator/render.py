import pygame
import numpy as np
from pygame import Surface
from classes.vehicle import Vehicle
from classes.node import Node
from classes.edge import Edge, StraightEdge, CircularEdge
from classes.route import route_position_to_world_position, direction_at_route_position
from manager.manager import Manager, CAR_COLLISION_DISTANCE
from classes.button import Button
from .helper import world_to_screen_vector, world_to_screen_scalar
from .simulator import WORLD_WIDTH, WORLD_HEIGHT, TOOLBAR_HEIGHT

pygame.font.init()
FONT = pygame.font.SysFont('Consolas', 20)

zoom_factor = 1

def set_zoomed_render(updated_zoomed: float) -> None:
    """Set zoom_factor to updated_zoomed."""
    global zoom_factor
    zoom_factor = updated_zoomed

def render_nodes(screen: Surface, nodes: list[Node]) -> None:
    """Render function for Nodes."""
    for node in nodes:
        node_position = world_to_screen_vector(screen, node.position, zoom_factor)
        pygame.draw.circle(screen, "red", node_position, 3)

def render_edges(screen: Surface, edges: list[Edge]) -> None:
    """Render function for Edges."""
    for edge in edges:
        if isinstance(edge, StraightEdge):
            start_position = world_to_screen_vector(screen, edge.start.position, zoom_factor)
            end_position   = world_to_screen_vector(screen, edge.end.position, zoom_factor)
            pygame.draw.line(screen, "red", start_position, end_position)
        elif isinstance(edge, CircularEdge):
            # define rect
            radius = world_to_screen_scalar(screen, np.linalg.norm(edge.start.position-edge.center), zoom_factor) # norm describes distance
            diameter = radius*2
            arc_rect = pygame.Rect(0,0,diameter,diameter)
            arc_rect.center = world_to_screen_vector(screen, edge.center, zoom_factor)

            theta_start = np.arctan2(-(edge.start.position[1] - edge.center[1]), edge.start.position[0] - edge.center[0])
            theta_end = np.arctan2(-(edge.end.position[1] - edge.center[1]), edge.end.position[0] - edge.center[0])

            if edge.clockwise:
                if theta_end < theta_start:
                    theta_end += 2*np.pi
                theta_end, theta_start = theta_start, theta_end
            else:
                if theta_start < theta_end:
                    theta_start += 2*np.pi

            pygame.draw.arc(screen, "red", arc_rect, theta_start, theta_end)

def render_intersections(screen: Surface, intersection_points) -> None:
    """Render function for intersecting Routes."""
    for intersection in intersection_points:
        node_position = world_to_screen_vector(screen, np.array(list(intersection[2])), zoom_factor)
        pygame.draw.circle(screen, "blue", node_position, 3)

def render_vehicles(screen: Surface, vehicles: list[Vehicle]) -> None:
    """Render function for Vehicles."""
    for vehicle in vehicles:
        vehicle_screen_width = world_to_screen_scalar(screen, vehicle.width, zoom_factor)
        vehicle_screen_length = world_to_screen_scalar(screen, vehicle.length, zoom_factor)
        
        vehicle_center_point = route_position_to_world_position(vehicle.route, vehicle.route_position)
        vehicle_center_screen_pos = world_to_screen_vector(screen, vehicle_center_point, zoom_factor)
        img = pygame.transform.smoothscale(vehicle.image, (vehicle_screen_length, vehicle_screen_width))
        vehicle_angle = direction_at_route_position(vehicle.route, vehicle.route_position)
        img = pygame.transform.rotate(img, vehicle_angle)
        car_rect = img.get_rect()
        car_rect.center = vehicle_center_screen_pos
        screen.blit(img, car_rect)
        pygame.draw.circle(screen, "red", vehicle_center_screen_pos, CAR_COLLISION_DISTANCE * 2, 1)

<<<<<<< HEAD
        pygame.draw.circle(screen, "red", vehicle_center_screen_pos, 3)

        vehicle_text_font = pygame.font.SysFont('Consolas', 12)
        text_surface = vehicle_text_font.render(vehicle.name, True, (139, 69, 19))
        screen.blit(text_surface, (car_rect.center[0]-(vehicle_text_font.size(vehicle.name)[0])/2, car_rect.center[1]-vehicle_screen_length))

def render_background(screen: Surface):
    position = world_to_screen_vector(screen, [-WORLD_WIDTH/2,-WORLD_HEIGHT/2])
    width = world_to_screen_scalar(screen, WORLD_WIDTH)
    height = world_to_screen_scalar(screen, WORLD_HEIGHT)
=======
def render_background(screen: Surface) -> None:
    """Render function for background."""
    position = world_to_screen_vector(screen, [-WORLD_WIDTH/2,-WORLD_HEIGHT/2], zoom_factor)
    width = world_to_screen_scalar(screen, WORLD_WIDTH, zoom_factor)
    height = world_to_screen_scalar(screen, WORLD_HEIGHT, zoom_factor)
>>>>>>> a60d11a1
    pygame.draw.rect(screen, "grey", pygame.Rect(position[0], position[1], width, height))

def render_border(screen: Surface) -> None:
    """Render function for border."""
    position = world_to_screen_vector(screen, [-WORLD_WIDTH/2,-WORLD_HEIGHT/2], zoom_factor)
    width = world_to_screen_scalar(screen, WORLD_WIDTH, zoom_factor)
    height = world_to_screen_scalar(screen, WORLD_HEIGHT, zoom_factor)
    pygame.draw.rect(screen, "maroon", pygame.Rect(position[0]-3, position[1]-3, width+6, height+6),3)

def render_world(screen: Surface, nodes: list[Node], edges: list[Edge], route_visible: bool, intersection_points) -> None:
    """Render function for simulator."""
    render_background(screen)
    if route_visible:
        render_nodes(screen, nodes)
        render_edges(screen, edges)

    render_intersections(screen, intersection_points)
    render_border(screen)
    # render_scenery()

def render_manager(screen: Surface, manager: Manager) -> None:
    """Render function for Manager."""
    radius = world_to_screen_scalar(screen, manager.radius, zoom_factor)
    manager_screen_pos = world_to_screen_vector(screen, manager.position, zoom_factor)

    circle_radius = 5 # px
    diameter = radius*2
    arc_rect = pygame.Rect(0,0,diameter,diameter)
    arc_rect.center = world_to_screen_vector(screen, manager.position, zoom_factor)
    pygame.draw.arc(screen, "green", arc_rect, 0, 2*np.pi)
    pygame.draw.circle(screen, "green", manager_screen_pos, circle_radius)
    
    for i, vehicle in enumerate(manager.vehicles):
        font = pygame.font.SysFont('Segoe UI', 15)
        text_surface = font.render(f"id: {vehicle.id}, pos: {vehicle.route_position:.2f}, accel: {vehicle.acceleration:.2f}, stamps: {vehicle.command.accel_func.x}", True, (0, 0, 0))
        screen.blit(text_surface, (5,i*20 + 5))

def render_time(screen: Surface, time_elapsed) -> None: 
    """Render function for time indicator."""
    font = pygame.font.SysFont('Segoe UI', 15)
    text_surface = font.render(f"Time: {time_elapsed:.3f}", True, (255, 255, 255))
    text_rect = text_surface.get_rect()
    text_rect.right = 150
    screen.blit(text_surface, text_surface.get_rect(topright = (screen.get_width()-3, screen.get_height()-TOOLBAR_HEIGHT)))

def render_buttons(screen: Surface, buttons: list[Button]) -> None:
    """Render function for Buttons."""
    for b in buttons:
        b.y = screen.get_height()-TOOLBAR_HEIGHT+50
        pygame.draw.rect(screen, b.hover_color if b.is_selected() else b.color, [b.x , b.y, b.width, b.height])
        if b.text != '':
            font = pygame.font.SysFont('Segoe UI', 15)
            text = font.render(b.text, 1, (255, 255, 255))
            screen.blit(text, (b.x + (b.width/2 - text.get_width()/2), b.y + (b.height/2 - text.get_height()/2)))

def render_toolbar(screen: Surface, time_elapsed, buttons: list[Button]) -> None:
    """Render function for toolbar."""
    toolbar_rect = pygame.Rect(0, screen.get_height()-TOOLBAR_HEIGHT,screen.get_width(),TOOLBAR_HEIGHT)
    pygame.draw.rect(screen, pygame.Color(80,80,80), toolbar_rect)
    render_time(screen, time_elapsed)
    render_buttons(screen, buttons)

def render_title(screen) -> None: 
    """Render function for title."""
    # draw title and version
    FONT = pygame.font.SysFont("Segoe UI", 15, bold=True, italic=False)
    text_surface = FONT.render(f"Concurent Traffic v0.0.2", True, (255, 255, 255))
    screen.blit(text_surface, (6,screen.get_height()-TOOLBAR_HEIGHT+6))<|MERGE_RESOLUTION|>--- conflicted
+++ resolved
@@ -75,24 +75,11 @@
         screen.blit(img, car_rect)
         pygame.draw.circle(screen, "red", vehicle_center_screen_pos, CAR_COLLISION_DISTANCE * 2, 1)
 
-<<<<<<< HEAD
-        pygame.draw.circle(screen, "red", vehicle_center_screen_pos, 3)
-
-        vehicle_text_font = pygame.font.SysFont('Consolas', 12)
-        text_surface = vehicle_text_font.render(vehicle.name, True, (139, 69, 19))
-        screen.blit(text_surface, (car_rect.center[0]-(vehicle_text_font.size(vehicle.name)[0])/2, car_rect.center[1]-vehicle_screen_length))
-
-def render_background(screen: Surface):
-    position = world_to_screen_vector(screen, [-WORLD_WIDTH/2,-WORLD_HEIGHT/2])
-    width = world_to_screen_scalar(screen, WORLD_WIDTH)
-    height = world_to_screen_scalar(screen, WORLD_HEIGHT)
-=======
 def render_background(screen: Surface) -> None:
     """Render function for background."""
     position = world_to_screen_vector(screen, [-WORLD_WIDTH/2,-WORLD_HEIGHT/2], zoom_factor)
     width = world_to_screen_scalar(screen, WORLD_WIDTH, zoom_factor)
     height = world_to_screen_scalar(screen, WORLD_HEIGHT, zoom_factor)
->>>>>>> a60d11a1
     pygame.draw.rect(screen, "grey", pygame.Rect(position[0], position[1], width, height))
 
 def render_border(screen: Surface) -> None:
