import pygame
import numpy as np
from pygame import Surface
from classes.vehicle import Vehicle
from classes.node import Node
from classes.edge import Edge, StraightEdge, CircularEdge
from classes.route import Route, route_position_to_world_position
from manager.manager import Manager
from classes.button import Button
from .helper import world_to_screen_vector, world_to_screen_scalar

pygame.font.init()
FONT = pygame.font.SysFont('Consolas', 20)

def render_nodes(screen: Surface, nodes: list[Node]):
    for node in nodes:
        node_position = world_to_screen_vector(node.position)
        pygame.draw.circle(screen, "red", node_position, 3)

def render_edges(screen: Surface, edges: list[Edge]):
    for edge in edges:
        if isinstance(edge, StraightEdge):
            start_position = world_to_screen_vector(edge.start.position)
            end_position   = world_to_screen_vector(edge.end.position)
            pygame.draw.line(screen, "red", start_position, end_position)
        elif isinstance(edge, CircularEdge):
            # define rect
            radius = world_to_screen_scalar(np.linalg.norm(edge.start.position-edge.center)) # norm describes distance
            diameter = radius*2
            arc_rect = pygame.Rect(0,0,diameter,diameter)
            arc_rect.center = world_to_screen_vector(edge.center)

            # find angle of start point
            vector_to_start = [edge.start.position[0]-edge.center[0],edge.start.position[1]-edge.center[1]]
            rad_angle_to_start = np.arctan2(-vector_to_start[1], vector_to_start[0]) # invert y to use rendering coords. Y is positive downward.

            # find angle of end point
            vector_to_end = [edge.end.position[0]-edge.center[0],edge.end.position[1]-edge.center[1]]
            rad_angle_to_end = np.arctan2(-vector_to_end[1], vector_to_end[0]) # invert y to use rendering coords. Y is positive downward.

            # ensure arc drawn in correct direction by cross product
            cross_product = np.cross(np.array([vector_to_start[0],-vector_to_start[1]]), np.array([vector_to_end[0],-vector_to_end[1]]))
            if cross_product < 0:
                rad_angle_to_start, rad_angle_to_end = rad_angle_to_end, rad_angle_to_start
            elif cross_product == 0:
                raise ValueError("cross product of curved edge vectors is 0. This implies a U-turn...")

            pygame.draw.arc(screen, "red", arc_rect, rad_angle_to_start, rad_angle_to_end)

def render_intersections(screen: Surface, intersection_points):
    for intersection in intersection_points:
        node_position = world_to_screen_vector(np.array(list(intersection[2])))
        pygame.draw.circle(screen, "blue", node_position, 3)

def render_vehicles(screen: Surface, vehicles: list[Vehicle]):
    for vehicle in vehicles:
        vehicle_screen_width = world_to_screen_scalar(vehicle.width)
        vehicle_screen_length = world_to_screen_scalar(vehicle.length)

        vehicle_center_point = route_position_to_world_position(vehicle.route, vehicle.route_position)
        vehicle_center_screen_pos = world_to_screen_vector(vehicle_center_point)

        img = pygame.transform.smoothscale(vehicle.image, (vehicle_screen_length, vehicle_screen_width))
        # vehicle_angle = np.rad2deg(np.arctan2(-vehicle.direction[1], vehicle.direction[0]))
        vehicle_angle = 0
        img = pygame.transform.rotate(img, vehicle_angle)

        car_rect = img.get_rect()
        car_rect.center = vehicle_center_screen_pos
        screen.blit(img, car_rect)

        pygame.draw.circle(screen, "red", vehicle_center_screen_pos, 3)

def render_buttons(screen: Surface, buttons: list[Button]) -> None:
    for b in buttons:
        pygame.draw.rect(screen, b.hover_color if b.is_selected() else b.color, [b.x , b.y, b.width, b.height])
        if b.text != '':
            font = pygame.font.SysFont('corbel', 30)
            text = font.render(b.text, 1, (255, 255, 255))
            screen.blit(text, (b.x + (b.width/2 - text.get_width()/2), b.y + (b.height/2 - text.get_height()/2)))

<<<<<<< HEAD
def render_world(screen: Surface, nodes: list[Node], edges: list[Edge], route_visible):
    if route_visible:
        render_nodes(screen, nodes)
        render_edges(screen, edges)
=======
def render_world(screen: Surface, nodes: list[Node], edges: list[Edge], intersection_points):
    render_nodes(screen, nodes)
    render_edges(screen, edges)
    render_intersections(screen, intersection_points)
>>>>>>> a16add8f
    # render_scenery()

def render_manager(screen, manager):
    # draw position
    manager_screen_pos = world_to_screen_vector(manager.position)
    pygame.draw.circle(screen, "green", manager_screen_pos, 5)

    # draw radius circle
    radius = world_to_screen_scalar(manager.radius)
    diameter = radius*2
    arc_rect = pygame.Rect(0,0,diameter,diameter)
    arc_rect.center = world_to_screen_vector(manager.position)
    pygame.draw.arc(screen, "green", arc_rect, 0, 2*np.pi)

    for i, vehicle in enumerate(manager.vehicles):
        text_surface = FONT.render(f"id: {vehicle.id}, pos: {vehicle.route_position:.2f}", False, (0, 0, 0))
        screen.blit(text_surface, (5,i*20 + 5))

def render_time(screen, time, width): 
    # draw time
    text_surface = FONT.render(f"Time: {time:.3f}", False, (0, 0, 0))
    screen.blit(text_surface, (width - 170,5))<|MERGE_RESOLUTION|>--- conflicted
+++ resolved
@@ -79,17 +79,11 @@
             text = font.render(b.text, 1, (255, 255, 255))
             screen.blit(text, (b.x + (b.width/2 - text.get_width()/2), b.y + (b.height/2 - text.get_height()/2)))
 
-<<<<<<< HEAD
-def render_world(screen: Surface, nodes: list[Node], edges: list[Edge], route_visible):
+def render_world(screen: Surface, nodes: list[Node], edges: list[Edge], route_visible: bool, intersection_points):
     if route_visible:
         render_nodes(screen, nodes)
         render_edges(screen, edges)
-=======
-def render_world(screen: Surface, nodes: list[Node], edges: list[Edge], intersection_points):
-    render_nodes(screen, nodes)
-    render_edges(screen, edges)
     render_intersections(screen, intersection_points)
->>>>>>> a16add8f
     # render_scenery()
 
 def render_manager(screen, manager):
