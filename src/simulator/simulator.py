ORIGINAL_SCREEN_WIDTH = 1000
ORIGINAL_SCREEN_HEIGHT = 720

TOOLBAR_HEIGHT = 100

MIN_ZOOM_FACTOR = 1
MAX_ZOOM_FACTOR = 8

MIN_PLAYBACK_SPEED_FACTOR = 0.25
MAX_PLAYBACK_SPEED_FACTOR = 2

# world describes 160mx160m space
WORLD_WIDTH = 160
WORLD_HEIGHT = 160

import pygame

from classes.vehicle import Vehicle, vehicle_event_loop, vehicle_copy, driver_traffic_update_command
from classes.button import Button
from manager.manager import Manager, manager_event_loop, reset, detect_collisions
from classes.node import Node
from classes.edge import Edge
from classes.route import Route, route_position_to_world_position
from .render import render_world, render_manager, render_vehicles, render_toolbar, render_title, set_zoomed_render
from .update import update_world
from .helper import scroll_handler, world_to_screen_scalar, world_to_screen_vector

def run_simulation(initial_vehicles: list[Vehicle], nodes: list[Node], edges: list[Edge], routes: list[Route], intersection_points, manager: Manager) -> None:
    """Initializes and runs the pygame simulator. Requires initialization of lanes, manager, vehicles."""
    pygame.init()
    screen = pygame.display.set_mode((ORIGINAL_SCREEN_WIDTH, ORIGINAL_SCREEN_HEIGHT), pygame.RESIZABLE)
    clock = pygame.time.Clock()
    running = True
    delta_time = 0
    time_elapsed = 0
    zoom_factor = 1
    playback_speed_factor = 1.0

    vehicles = vehicle_copy(initial_vehicles)
    is_run = True
    route_visible = True
    selected_algorithm_button = None

    def toggle_update() -> None:
        """Toggles between resuming or pausing the simulator."""
        nonlocal is_run
        is_run = not is_run

    def restart_func() -> None:
        """Resets the simulator."""
        nonlocal vehicles
        nonlocal clock
        nonlocal delta_time
        nonlocal manager
        nonlocal time_elapsed

        vehicles = vehicle_copy(initial_vehicles)
        clock = pygame.time.Clock()
        delta_time = 0
        time_elapsed = 0
        reset(manager)
    
    def toggle_route_visibility() -> None:
        """Toggles route visibility."""
        nonlocal route_visible
        route_visible = not route_visible

    def toggle_zoom() -> None:
        """Toggles between max and min zoom."""
        nonlocal zoom_factor
        if zoom_factor == 1:
            zoom_factor = MAX_ZOOM_FACTOR
        else:
            zoom_factor = MIN_ZOOM_FACTOR
        set_zoomed_render(zoom_factor)

    def toggle_playback_speed(operation: str) -> None:
        """Adjusts playback speed."""
        nonlocal playback_speed_factor
        if operation == "+":
            playback_speed_factor = min(MAX_PLAYBACK_SPEED_FACTOR, playback_speed_factor + 0.25)
        elif operation == "-":
            playback_speed_factor = max(MIN_PLAYBACK_SPEED_FACTOR, playback_speed_factor - 0.25)
        display_playback_speed.text = str(playback_speed_factor) + "x"
        
    def toggle_algorithm_selector(updated_algorithm: Button) -> None:
        nonlocal selected_algorithm_button
        if selected_algorithm_button != None:
            selected_algorithm_button.set_colour((40, 40, 40))
        else:
            # algorithm_selector_standard_traffic is None only at the beginning.
            # Since algorithm_selector_standard_traffic starts with red colour, 
            # we need to manaually change its colour only for the start
            algorithm_selector_standard_traffic.set_colour((40, 40, 40))
        selected_algorithm_button = updated_algorithm
        selected_algorithm_button.set_colour((255, 50, 50))
        restart_func()
    
    toggle_button = Button((40, 40, 40), (255, 50, 50), (5, screen.get_height()-TOOLBAR_HEIGHT+50), (100, 30), 'toggle update', toggle_update, ())
    restart_button = Button((40, 40, 40), (255, 50, 50), (110, screen.get_height()-TOOLBAR_HEIGHT+50), (100, 30), 'restart', restart_func, ())
    routes_visibility_button = Button((40, 40, 40), (255, 50, 50), (215, screen.get_height()-TOOLBAR_HEIGHT+50), (150, 30), 'toggle route visibility', toggle_route_visibility, ())
    zoom_button = Button((40, 40, 40), (255, 50, 50), (370, screen.get_height()-TOOLBAR_HEIGHT+50), (70, 30), 'zoom', toggle_zoom, ())

    subtract_playback_speed = Button((40, 40, 40), (255, 50, 50), (445, screen.get_height()-TOOLBAR_HEIGHT+50), (35, 30), '-', lambda: toggle_playback_speed("-"), ())
    display_playback_speed = Button((40, 40, 40), (40, 40, 40), (480, screen.get_height()-TOOLBAR_HEIGHT+50), (45, 30), str(playback_speed_factor) + "x", None, ())
    add_playback_speed = Button((40, 40, 40), (255, 50, 50), (525, screen.get_height()-TOOLBAR_HEIGHT+50), (35, 30), '+', lambda: toggle_playback_speed("+"), ())
    
    algorithm_selector_v0 = Button((40, 40, 40), (255, 50, 50), (565, screen.get_height()-TOOLBAR_HEIGHT+50), (135, 30), 'ALG 0', lambda: toggle_algorithm_selector(algorithm_selector_v0),())
    algorithm_selector_standard_traffic = Button((255, 50, 50), (255, 50, 50), (700, screen.get_height()-TOOLBAR_HEIGHT+50), (135, 30), 'Standard Traffic', lambda: toggle_algorithm_selector(algorithm_selector_standard_traffic),())

    buttons = [toggle_button, restart_button, routes_visibility_button, zoom_button, subtract_playback_speed, add_playback_speed, display_playback_speed, algorithm_selector_v0, algorithm_selector_standard_traffic]

    while running:
        # poll for events
        # pygame.QUIT event means the user clicked X to close your window
        for event in pygame.event.get():
            if event.type == pygame.QUIT:
                running = False
        
            if event.type == pygame.MOUSEBUTTONDOWN:
                [b.click() for b in buttons]

            elif event.type == pygame.MOUSEWHEEL:
                zoom_factor = scroll_handler(event, zoom_factor)
                set_zoomed_render(zoom_factor)

        # fill the screen with a color to wipe away anything from last frame
        screen.fill(pygame.Color(150,150,150))

        # optionally render nodes and edges. for now always on
        render_world(screen, nodes, edges, route_visible, intersection_points)
        render_vehicles(screen, vehicles)
        render_toolbar(screen, time_elapsed, buttons)
        render_title(screen)

        # manager 'cpu' or standard traffic 
        if selected_algorithm_button == algorithm_selector_v0:
            render_manager(screen, manager)
            manager_event_loop(manager, vehicles, time_elapsed)
        else:
            driver_traffic_update_command(vehicles, time_elapsed)

        # vehicles 'cpu'
        for vehicle in vehicles:
            vehicle_event_loop(vehicle, time_elapsed)

<<<<<<< HEAD
        standard_traffic = True
        if standard_traffic:
            driver_traffic_update_command(vehicles, time_elapsed)

=======
>>>>>>> 91227047
        # vehicle removal 
        for vehicle in vehicles:
            if vehicle.route_position > vehicle.route.total_length:
                vehicles.remove(vehicle)

        if is_run:
            # physical changes to world (updating positions, velocity, etc.)
            update_world(delta_time * playback_speed_factor, vehicles)
            time_elapsed += delta_time * playback_speed_factor

        # checks if collision has occured
        if detect_collisions(manager, vehicles, time_elapsed) == True:
            is_run = False

        # updates the screen
        pygame.display.update()
        delta_time = clock.tick(60) / 1000
        
    pygame.quit()<|MERGE_RESOLUTION|>--- conflicted
+++ resolved
@@ -144,13 +144,6 @@
         for vehicle in vehicles:
             vehicle_event_loop(vehicle, time_elapsed)
 
-<<<<<<< HEAD
-        standard_traffic = True
-        if standard_traffic:
-            driver_traffic_update_command(vehicles, time_elapsed)
-
-=======
->>>>>>> 91227047
         # vehicle removal 
         for vehicle in vehicles:
             if vehicle.route_position > vehicle.route.total_length:
