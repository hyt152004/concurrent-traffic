SCREEN_WIDTH = 1000
SCREEN_HEIGHT = 1000

# world describes 160mx160m space
WORLD_WIDTH = 160
WORLD_HEIGHT = 160

import pygame
from copy import deepcopy
import numpy as np

from classes.vehicle import Vehicle, vehicle_event_loop, vehicle_copy
from classes.button import Button
from manager.manager import Manager, manager_event_loop 
from classes.node import Node
from classes.edge import Edge
from classes.route import Route
from .render import render_world, render_manager, render_vehicles, render_buttons, render_time
from .update import update_world

def run_simulation(initial_vehicles: list[Vehicle], nodes: list[Node], edges: list[Edge], routes: list[Route], intersection_points, manager: Manager): # requires initialization of lanes, manager, vehicles
    pygame.init()
    screen = pygame.display.set_mode((SCREEN_WIDTH, SCREEN_HEIGHT))
    clock = pygame.time.Clock()
    running = True
    delta_time = 0
    time_elapsed = 0

    vehicles = vehicle_copy(initial_vehicles)
    is_run = True
    route_visible = True

    def toggle_update() -> None:
        nonlocal is_run
        is_run = not is_run

    def restart_func() -> None:
        nonlocal vehicles
        nonlocal clock
        nonlocal delta_time
        nonlocal manager
        nonlocal time_elapsed

        vehicles = vehicle_copy(initial_vehicles)
        clock = pygame.time.Clock()
        delta_time = 0
        time_elapsed = 0
        manager.reset()
    
    def toggle_route_visibility() -> None:
        nonlocal route_visible
        route_visible = not route_visible
    
    toggle_button = Button((0, 0, 0), (255, 50, 50), (SCREEN_WIDTH/6 -100, SCREEN_HEIGHT - 100), (200, 50), 'toggle update', toggle_update, ())
    restart_button = Button((0, 0, 0), (255, 50, 50), (SCREEN_WIDTH/2 -125, SCREEN_HEIGHT - 100), (200, 50), 'restart', restart_func, ())
    routes_visibility_button = Button((0, 0, 0), (255, 50, 50), (SCREEN_WIDTH/1.5, SCREEN_HEIGHT - 100), (250, 50), 'toggle route visibility', toggle_route_visibility, ())

    buttons = [toggle_button, restart_button, routes_visibility_button]
    while running:
        # poll for events
        # pygame.QUIT event means the user clicked X to close your window
        for event in pygame.event.get():
            if event.type == pygame.QUIT:
                running = False
            
            if event.type == pygame.MOUSEBUTTONDOWN:
                [b.click() for b in buttons]

        # fill the screen with a color to wipe away anything from last frame
        screen.fill("grey")

        render_buttons(screen, buttons)

        # optionally render nodes and edges. for now always on
<<<<<<< HEAD
        render_world(screen, nodes, edges, route_visible)
=======
        render_world(screen, nodes, edges, intersection_points)
>>>>>>> a16add8f
        render_manager(screen, manager)
        render_vehicles(screen, vehicles)
        render_time(screen, time_elapsed, SCREEN_WIDTH)

        # manager 'cpu'
        manager_event_loop(manager, vehicles, delta_time)

        # vehicles 'cpu'
        for vehicle in vehicles:
            vehicle_event_loop(vehicle, delta_time)

        # vehicle removal 
        for vehicle in vehicles:
            if vehicle.route_position > vehicle.route.total_length:
                vehicles.remove(vehicle)

        if is_run:
            # physical changes to world (updating positions, velocity, etc.)
            update_world(delta_time, vehicles)
            time_elapsed += delta_time

        # updates the screen
        pygame.display.update()
        delta_time = clock.tick(60) / 1000
        
    pygame.quit()<|MERGE_RESOLUTION|>--- conflicted
+++ resolved
@@ -72,11 +72,7 @@
         render_buttons(screen, buttons)
 
         # optionally render nodes and edges. for now always on
-<<<<<<< HEAD
-        render_world(screen, nodes, edges, route_visible)
-=======
-        render_world(screen, nodes, edges, intersection_points)
->>>>>>> a16add8f
+        render_world(screen, nodes, edges, route_visible, intersection_points)
         render_manager(screen, manager)
         render_vehicles(screen, vehicles)
         render_time(screen, time_elapsed, SCREEN_WIDTH)
