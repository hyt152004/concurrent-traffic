--- conflicted
+++ resolved
@@ -108,12 +108,8 @@
     algorithm_selector_v0 = Button((40, 40, 40), (255, 50, 50), (565, screen.get_height()-TOOLBAR_HEIGHT+50), (135, 30), 'ALG 0', lambda: toggle_algorithm_selector(algorithm_selector_v0),())
     algorithm_selector_standard_traffic = Button((255, 50, 50), (255, 50, 50), (700, screen.get_height()-TOOLBAR_HEIGHT+50), (135, 30), 'Standard Traffic', lambda: toggle_algorithm_selector(algorithm_selector_standard_traffic),())
 
-<<<<<<< HEAD
     buttons = [toggle_button, restart_button, routes_visibility_button, zoom_button, subtract_playback_speed, add_playback_speed, display_playback_speed, algorithm_selector_v0, algorithm_selector_standard_traffic]
-=======
-    buttons = [toggle_button, restart_button, routes_visibility_button, zoom_button, subtract_playback_speed, add_playback_speed, display_playback_speed]
 
->>>>>>> bb82cada
     while running:
         # poll for events
         # pygame.QUIT event means the user clicked X to close your window
@@ -148,14 +144,6 @@
         for vehicle in vehicles:
             vehicle_event_loop(vehicle, time_elapsed)
 
-<<<<<<< HEAD
-=======
-        # standard_traffic = True
-        # if standard_traffic:
-        #     for vehicle in vehicles:
-        #         driver_traffic_update_command(vehicle)
-
->>>>>>> bb82cada
         # vehicle removal 
         for vehicle in vehicles:
             if vehicle.route_position > vehicle.route.total_length:
