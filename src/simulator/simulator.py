--- conflicted
+++ resolved
@@ -8,18 +8,11 @@
 import pygame
 from copy import deepcopy
 import numpy as np
-<<<<<<< HEAD
-from classes.vehicle import Vehicle, vehicle_copy
-from classes.button import Button
-from manager.manager import Manager
-from manager.route import Node, Edge, Route
-from .render import render_world, render_manager, render_buttons
-=======
-from classes.vehicle import Vehicle, vehicle_event_loop
+
+from classes.vehicle import Vehicle, vehicle_event_loop, vehicle_copy
 from manager.manager import Manager, manager_event_loop
 from manager.route import Node, Edge, Route
-from .render import render_world, render_manager, render_vehicles
->>>>>>> a21fee2d
+from .render import render_world, render_manager, render_vehicles, render_buttons
 from .update import update_world
 
 def run_simulation(initial_vehicles: list[Vehicle], nodes: list[Node], edges: list[Edge], routes: list[Route], manager: Manager): # requires initialization of lanes, manager, vehicles
@@ -66,7 +59,6 @@
         # fill the screen with a color to wipe away anything from last frame
         screen.fill("grey")
 
-<<<<<<< HEAD
         render_buttons(screen, buttons)
 
         if is_pause:
@@ -77,8 +69,6 @@
             # manager adjust function call
             update_world(delta_time, vehicles)
 
-=======
->>>>>>> a21fee2d
         # optionally render nodes and edges. for now always on
         render_world(screen, nodes, edges)
         render_manager(screen, manager)
@@ -90,17 +80,8 @@
         # vehicles 'cpu'
         for vehicle in vehicles:
             vehicle_event_loop(vehicle, delta_time)
-
-<<<<<<< HEAD
+            
         # updates the screen
         pygame.display.update()
         delta_time = clock.tick(60) / 1000
-=======
-        # physical changes to world (updating positions, velocity, etc.)
-        update_world(delta_time, vehicles)
-
-        # flip() the display to put your work on screen
-        pygame.display.flip()
-        delta_time = clock.tick(60) / 1000
-    pygame.quit()
->>>>>>> a21fee2d
+    pygame.quit()